--- conflicted
+++ resolved
@@ -8,30 +8,18 @@
       option:
         description: 'Select version to release'
         required: true
-<<<<<<< HEAD
-  repository_dispatch:
-    types: [release-go-libs]
-=======
         type: choice
         default: 'minor'
         options:
           - major
           - minor
           - patch
->>>>>>> e236c417
+  repository_dispatch:
+    types: [release-go-libs]
 jobs:
-  package-update:
-    uses: dell/common-github-actions/.github/workflows/update-libraries.yml@main
-    name: Dell Libraries Update
-    secrets: inherit
   csm-release:
-    needs: [package-update]
     uses: dell/common-github-actions/.github/workflows/csm-release-libs.yaml@main
     name: Release Go Client Libraries
     with:
-<<<<<<< HEAD
-      version: "${{ github.event.inputs.option || 'minor' }}"
-=======
-      version: ${{ github.event.inputs.option }}
->>>>>>> e236c417
+      version: ${{ github.event.inputs.option || 'minor' }}"
     secrets: inherit