--- conflicted
+++ resolved
@@ -129,17 +129,12 @@
 	return s.getDeviceWWN(ctx, devices)
 }
 
-<<<<<<< HEAD
 func (s *scsi) GetNVMEDeviceWWN(ctx context.Context, devices []string) (string, error) {
 	defer tracer.TraceFuncCall(ctx, "scsi.GetNVMEDeviceWWN")()
 	return s.getNVMEDeviceWWN(ctx, devices)
 }
 
 func (s *scsi) GetDevicesByWWN(ctx context.Context, wwn string) ([]string, error) {
-=======
-// GetDevicesByWWN fetches device by WWN
-func (s *Scsi) GetDevicesByWWN(ctx context.Context, wwn string) ([]string, error) {
->>>>>>> ea0ebde9
 	defer tracer.TraceFuncCall(ctx, "scsi.GetDevicesByWWN")()
 	return s.getDevicesByWWN(ctx, wwn)
 }
@@ -184,16 +179,12 @@
 	return s.waitUdevSymlink(ctx, deviceName, wwn)
 }
 
-<<<<<<< HEAD
 func (s *scsi) WaitUdevSymlinkNVMe(ctx context.Context, deviceName string, wwn string) error {
 	defer tracer.TraceFuncCall(ctx, "scsi.WaitUdevSymlinkNVMe")()
 	return s.waitUdevSymlinkNVMe(ctx, deviceName, wwn)
 }
 
 func (s *scsi) rescanSCSIHostByHCTL(ctx context.Context, addr HCTL) error {
-=======
-func (s *Scsi) rescanSCSIHostByHCTL(ctx context.Context, addr HCTL) error {
->>>>>>> ea0ebde9
 	hostsDir := "/sys/class/scsi_host"
 	filePath := fmt.Sprintf("%s/host%s/scan", hostsDir, addr.Host)
 	scanString := fmt.Sprintf("%s %s %s", addr.Channel, addr.Target, addr.Lun)
@@ -239,7 +230,6 @@
 	return "", err
 }
 
-<<<<<<< HEAD
 func (s *scsi) getNVMEDeviceWWN(ctx context.Context, devices []string) (string, error) {
 	var err error
 	for _, d := range devices {
@@ -258,9 +248,6 @@
 }
 
 func (s *scsi) getDeviceWWNWithSCSIID(ctx context.Context, device string) (string, error) {
-=======
-func (s *Scsi) getDeviceWWNWithSCSIID(ctx context.Context, device string) (string, error) {
->>>>>>> ea0ebde9
 	logger.Debug(ctx, "get wwn with scsi_id for device: %s", device)
 	command := scsiIDPath
 	args := []string{"-g", "-p", "0x83", "/dev/" + device}
